--- conflicted
+++ resolved
@@ -8,13 +8,8 @@
     - BUILD_TYPE: Release
 
 install:
-<<<<<<< HEAD
-  - sh: sudo apt update
-  - sh: sudo apt install -y build-essential cmake libssl-dev libavdevice-dev libboost-thread-dev libboost-filesystem-dev libboost-log-dev libpulse-dev libopus-dev libxtst-dev libx11-dev libxfixes-dev libevdev-dev libxcb1-dev libxcb-shm0-dev libxcb-xfixes0-dev libavahi-client-dev
-=======
   - sh: sudo apt update --ignore-missing
-  - sh: sudo apt install -y build-essential fakeroot gcc-10 g++-10 cmake libssl-dev libavdevice-dev libboost-thread-dev libboost-filesystem-dev libboost-log-dev libpulse-dev libopus-dev libxtst-dev libx11-dev libxrandr-dev libxfixes-dev libevdev-dev libxcb1-dev libxcb-shm0-dev libxcb-xfixes0-dev
->>>>>>> b6760096
+  - sh: sudo apt install -y build-essential fakeroot gcc-10 g++-10 cmake libssl-dev libavdevice-dev libboost-thread-dev libboost-filesystem-dev libboost-log-dev libpulse-dev libopus-dev libxtst-dev libx11-dev libxrandr-dev libxfixes-dev libevdev-dev libxcb1-dev libxcb-shm0-dev libxcb-xfixes0-dev libavahi-client-dev
   - cmd: C:\msys64\usr\bin\bash -lc "pacman --needed --noconfirm -S mingw-w64-x86_64-openssl mingw-w64-x86_64-cmake mingw-w64-x86_64-toolchain mingw-w64-x86_64-opus mingw-w64-x86_64-x265 mingw-w64-x86_64-boost git yasm nasm diffutils make"
 
 before_build:
