<!DOCTYPE html>
<html lang="en">

<head>
  <%- header %>
</head>

<body id="app" v-cloak>
  <Navbar></Navbar>
  <div id="content" class="container">
    <h1 class="my-4">{{ $t('pin.pin_pairing') }}</h1>
    <form action="" class="form d-flex flex-column align-items-center" id="form">
      <div class="card flex-column d-flex p-4 mb-4">
        <input type="text" pattern="\d*" placeholder="PIN" autofocus id="pin-input" class="form-control my-4" />
        <button class="btn btn-primary">{{ $t('pin.send') }}</button>
      </div>
      <div class="alert alert-warning">
        <b>{{ $t('_common.warning') }}</b> {{ $t('pin.warning_msg') }}
      </div>
      <div id="status"></div>
    </form>
  </div>
</body>

<script type="module">
  import { createApp } from 'vue'
  import i18n from './locale.js'
  import Navbar from './Navbar.vue'
<<<<<<< HEAD
  import {createApp} from 'vue'
  import fetch from './fetch.js'
  
=======

>>>>>>> 7fb8c765
  let app = createApp({
    components: {
      Navbar
    }
  });

  //Wait for locale initialization, then render
  i18n().then(i18n => {
    app.use(i18n);
    app.mount('#app');

    // this must be after mounting the app
    document.querySelector("#form").addEventListener("submit", (e) => {
      e.preventDefault();
      let pin = document.querySelector("#pin-input").value;
      document.querySelector("#status").innerHTML = "";
      let b = JSON.stringify({ pin: pin });
      fetch("/api/pin", { method: "POST", body: b })
        .then((response) => response.json())
        .then((response) => {
          if (response.status.toString().toLowerCase() === "true") {
            document.querySelector(
              "#status"
            ).innerHTML = `<div class="alert alert-success" role="alert">${i18n.global.t('pin.pair_success')}</div>`;
            document.querySelector("#pin-input").value = "";
          } else {
            document.querySelector(
              "#status"
            ).innerHTML = `<div class="alert alert-danger" role="alert">${i18n.global.t('pin.pair_failure')}</div>`;
          }
        });
    });
  });
</script><|MERGE_RESOLUTION|>--- conflicted
+++ resolved
@@ -26,13 +26,8 @@
   import { createApp } from 'vue'
   import i18n from './locale.js'
   import Navbar from './Navbar.vue'
-<<<<<<< HEAD
-  import {createApp} from 'vue'
   import fetch from './fetch.js'
-  
-=======
 
->>>>>>> 7fb8c765
   let app = createApp({
     components: {
       Navbar
